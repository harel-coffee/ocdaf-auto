--- conflicted
+++ resolved
@@ -159,16 +159,10 @@
           Samples
         """
         # Get the device of the current model
-<<<<<<< HEAD
-        device = next(self[0].parameters()).device  # TODO: this is very inefficient
-        # Set the noises and set their device
-        z = self.base_distribution.sample((num_samples, self.in_features)).to(device)
-=======
         device = next(self[0].parameters()).device
         # Set the noises and set their device
         z = self.base_distribution.sample((num_samples, self.in_features)).to(device)
 
->>>>>>> 88ea1b57
         return self.inverse(z, **kwargs)[0]
 
     def log_prob(self, x=None, z=None, logabsdet=None, **kwargs) -> torch.Tensor:
