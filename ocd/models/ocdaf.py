--- conflicted
+++ resolved
@@ -1,19 +1,20 @@
 import torch
 from ocd.models.affine_flow import AffineFlow
 import typing as th
-from ocd.models.permutation import LearnablePermutation, gumbel_log_prob, LegacyLearnablePermutation
+from ocd.models.permutation import LearnablePermutation, gumbel_log_prob
 import dypy as dy
 from lightning_toolbox import TrainingModule
 from ocd.models.permutation.module import PERMUTATION_TYPE_OPTIONS
 import warnings
 
+
 class OCDAF(torch.nn.Module):
     def __init__(
         self,
         # architecture
-        in_features: th.Union[th.List[int], int] = None,
+        in_features: th.Optional[th.Union[th.List[int], int]] = None,
         layers: th.List[th.Union[th.List[int], int]] = None,
-        populate_features: bool = False,
+        populate_features: bool = False,  # if True, values in layers are multiplied by in_features
         residual: bool = False,
         bias: bool = True,
         activation: th.Optional[str] = "torch.nn.LeakyReLU",
@@ -22,13 +23,7 @@
         batch_norm_args: th.Optional[dict] = None,
         # additional flow args
         additive: bool = False,
-<<<<<<< HEAD
-        scale_transform: bool = False,
-        scale_transform_s_args: th.Optional[dict] = None,
-        scale_transform_t_args: th.Optional[dict] = None,
         share_parameters: bool = False,  # share parameters between scale and shift
-=======
->>>>>>> b327d6c2
         num_transforms: int = 1,
         scale_transform: bool = True,
         scale_transform_s_args: th.Optional[dict] = None,
@@ -60,6 +55,7 @@
                 else:
                     for j in range(len(layers[i])):
                         layers[i][j] *= in_features
+
         # get an IntTensor of 1 to N
         self.flow = AffineFlow(
             base_distribution=base_distribution,
@@ -72,22 +68,17 @@
             activation_args=activation_args,
             batch_norm=batch_norm,
             batch_norm_args=batch_norm_args,
+            additive=additive,
             scale_transform=scale_transform,
             scale_transform_s_args=scale_transform_s_args,
             scale_transform_t_args=scale_transform_t_args,
-<<<<<<< HEAD
             share_parameters=share_parameters,
-=======
-            additive=additive,
->>>>>>> b327d6c2
             num_transforms=num_transforms,
             ordering=ordering,
             reversed_ordering=reversed_ordering,
             device=device,
             dtype=dtype,
         )
-
-        self.ordering = ordering
 
         if use_permutation:
             self.permutation_model = dy.get_value(permutation_learner_cls)(
@@ -111,7 +102,7 @@
         return_prior: bool = False,
         return_latent_permutation: bool = False,
         # args for dynamic methods
-        training_module: th.Optional[TrainingModule] = None,
+        training_module: th.Optional["TrainingModule"] = None,
         **kwargs
     ):
         results = {}
@@ -119,17 +110,9 @@
         # sample latent permutation
         latent_permutation, gumbel_noise = None, None
         if self.permutation_model is not None and permute:
-            if self.permutation_model.permutation_type == "hybrid-sparse-map-simulator":
-                num_samples_dict = dict(
-                    num_soft_samples=inputs.shape[0],
-                    num_hard_samples=inputs.shape[0],
-                    num_samples=0,
-                )
-            else:
-                num_samples_dict = dict(num_samples=inputs.shape[0])
-            results, gumbel_noise = self.permutation_model(
-                inputs=inputs,
-                **num_samples_dict,
+            permutation_results, gumbel_noise = self.permutation_model(
+                batch_size=inputs.shape[0],
+                device=inputs.device,
                 permutation_type=permutation_type,
                 return_noise=True,
                 training_module=training_module,
@@ -142,17 +125,17 @@
         ):
             # This is an element-wise input whereby for each input
             # we have one permutation
-            latent_permutation = results["perm_mat"]
+            latent_permutation = permutation_results["perm_mat"]
             log_prob = self.flow.log_prob(inputs, perm_mat=latent_permutation)
 
             if training_module is not None:
                 # Save for callbacks
-                training_module.remember(elementwise=True)
-                training_module.remember(elementwise_input=inputs)
-                training_module.remember(elementwise_perm_mat=latent_permutation)
+                training_module.remember(
+                    elementwise=True, elementwise_input=inputs, elementwise_perm_mat=latent_permutation
+                )
 
-                if "soft_perm_mats" in results:
-                    training_module.remember(permutation_to_display=results["soft_perm_mats"])
+                if "soft_perm_mats" in permutation_results:
+                    training_module.remember(permutation_to_display=permutation_results["soft_perm_mats"])
                 else:
                     training_module.remember(permutation_to_display=latent_permutation)
 
@@ -164,20 +147,29 @@
         ):
             # This is the case where it is not Elementwise, for example,
             # this might happen for the hybrid-sparse-map-simulation
-            soft_perm_mat = results["soft_perm_mat"]
-            hard_perm_mat = results["hard_perm_mat"]
+            soft_perm_mat = permutation_results["soft_perm_mat"]
+            hard_perm_mat = permutation_results["hard_perm_mat"]
+            score_grid = permutation_results["score_grid"]
+            if score_grid.shape[0] != inputs.shape[0]:
+                assert (
+                    inputs.shape[0] % score_grid.shape[0] == 0
+                ), "batch_size must be divisible by score_grid.shape[0]"
+                score_grid = score_grid.repeat(inputs.shape[0] // score_grid.shape[0], 1)
             inputs_repeated = torch.repeat_interleave(inputs, repeats=hard_perm_mat.shape[0], dim=0)
             hard_perm_mat_repeated = hard_perm_mat.repeat(inputs.shape[0], 1, 1)
             all_log_probs = self.flow.log_prob(inputs_repeated, perm_mat=hard_perm_mat_repeated)
             log_prob_grid = all_log_probs.reshape(inputs.shape[0], hard_perm_mat.shape[0])
-            log_prob = torch.sum(log_prob_grid * results["score_grid"], dim=1)
+            log_prob = torch.sum(log_prob_grid * score_grid, dim=1)
 
             if training_module is not None:
-                training_module.remember(elementwise=False)
-                training_module.remember(log_prob_to_display=log_prob)
-                training_module.remember(permutation_to_display=soft_perm_mat)
-                training_module.remember(elementwise_input=inputs_repeated)
-                training_module.remember(elementwise_perm_mat=hard_perm_mat_repeated)
+                training_module.remember(
+                    elementwise=False,
+                    log_prob_to_display=log_prob,
+                    permutation_to_display=soft_perm_mat,
+                    elementwise_input=inputs_repeated,
+                    elementwise_perm_mat=hard_perm_mat_repeated,
+                )
+
         elif self.permutation_model is None or not permute:
             log_prob = self.flow.log_prob(inputs, perm_mat=latent_permutation)
 
@@ -191,9 +183,9 @@
         if return_prior:
             raise NotImplementedError("Haven't implemented prior yet.")
         if return_latent_permutation:
-            ret["latent_permutation"] = results
+            ret["latent_permutation"] = permutation_results
 
         # TODO: remove this!
-        if "scores" in results:
-            ret["scores"] = results["scores"]
+        if "scores" in permutation_results:
+            ret["scores"] = permutation_results["scores"]
         return ret