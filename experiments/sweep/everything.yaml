# This is a sweep on different phase changing strategies and how
# it can affect the training process for larger datasets
project: sweep-everything
checkpoint_interval: 30
default_root_dir: experiments/sweep
use_smart_trainer: True
agent_run_args:
  count: 128
sweep_configuration:
  method: grid
  metric:
    goal: minimize
    name: metrics/average-backward_relative_penalty
  parameters:
    trainer:
        callbacks:
        - class_path: ocd.training.callbacks.phase_changer.PhaseChangerCallback
          init_args:
            sweep_group:
              sweep: True
              sweep_alias:
              - LowPatience
              - HighPatience
              values:
              - check_every_n_iterations: 1
                maximization_epoch_limit: 120
                expectation_epoch_limit: 120
                patience: 25
                cooldown: 50
              - check_every_n_iterations: 1
                maximization_epoch_limit: 300
                expectation_epoch_limit: 300
                patience: 40
                cooldown: 200
            sweep_group:
              sweep: True
              sweep_alias:
              - WithReset
              - NoReset
              values:
              - reset_optimizers: True
              - reset_optimizers: False
            sweep_group:
              sweep: True
              sweep_alias:
              - MonitorTrain
              - MonitorVal
              values:
              - monitor_validation: False
                monitor_training: True
              - monitor_validation: True
                monitor_training: False
        - class_path: ocd.training.callbacks.save_results.SavePermutationResultsCallback
    model:
      init_args:
<<<<<<< HEAD
        sweep: True
        sweep_alias:
        - VahshiStartFast
        - VahshiEndFast
        - AhliStartFast
        - AhliEndFast
        - VahshiLinear
        - AhliLinear
        - AhliFixed
        values:
        - lr: [0.01, 0.01]
          scheduler_args:
            - mode: min
              factor: 0.5
              patience: 10
              min_lr: 0.000005
              threshold: 0.0001
            - mode: min
              factor: 0.5
              patience: 10
              min_lr: 0.000005
              threshold: 0.0001
          model_args:
            permutation_learner_args:
              gumbel_noise_std: >
                lambda self, training_module, **kwargs: 2 * (1 - training_module.current_epoch / training_module.trainer.max_epochs)**3 + 0.25
        - lr: [0.01, 0.01]
          scheduler_args:
            - mode: min
              factor: 0.5
              patience: 10
              min_lr: 0.000005
              threshold: 0.0001
            - mode: min
              factor: 0.5
              patience: 10
              min_lr: 0.000005
              threshold: 0.0001
          model_args:
            permutation_learner_args:
              gumbel_noise_std: >
                lambda self, training_module, **kwargs: 2 * (1 - (training_module.current_epoch / training_module.trainer.max_epochs)**3) + 0.25
        - lr: [0.005, 0.005]
          scheduler_args:
            - mode: min
              factor: 0.8
              patience: 100
              min_lr: 0.000005
              threshold: 0.001
            - mode: min
              factor: 0.8
              patience: 100
              min_lr: 0.000005
              threshold: 0.001
          model_args:
            permutation_learner_args:
              gumbel_noise_std: >
                lambda self, training_module, **kwargs: 2 * (1 - training_module.current_epoch / training_module.trainer.max_epochs)**3 + 0.25
        - lr: [0.005, 0.005]
          scheduler_args:
            - mode: min
              factor: 0.8
              patience: 100
              min_lr: 0.000005
              threshold: 0.001
            - mode: min
              factor: 0.8
              patience: 100
              min_lr: 0.000005
              threshold: 0.001
          model_args:
            permutation_learner_args:
              gumbel_noise_std: >
                lambda self, training_module, **kwargs: 2 * (1 - (training_module.current_epoch / training_module.trainer.max_epochs)**3) + 0.25
        - lr: [ 0.01, 0.01 ]
          scheduler_args:
            - mode: min
              factor: 0.5
              patience: 10
              min_lr: 0.000005
              threshold: 0.0001
            - mode: min
              factor: 0.5
              patience: 10
              min_lr: 0.000005
              threshold: 0.0001
          model_args:
            permutation_learner_args:
              gumbel_noise_std: >
                lambda self, training_module, **kwargs: 2 * (1 - training_module.current_epoch / training_module.trainer.max_epochs) + 0.25

        - lr: [ 0.005, 0.005 ]
          scheduler_args:
            - mode: min
              factor: 0.8
              patience: 100
              min_lr: 0.000005
              threshold: 0.001
            - mode: min
              factor: 0.8
              patience: 100
              min_lr: 0.000005
              threshold: 0.001
          model_args:
            permutation_learner_args:
              gumbel_noise_std: >
                lambda self, training_module, **kwargs: 2 * (1 - training_module.current_epoch / training_module.trainer.max_epochs) + 0.25

        - lr: [ 0.005, 0.005 ]
          scheduler_args:
            - mode: min
              factor: 0.8
              patience: 100
              min_lr: 0.000005
              threshold: 0.001
            - mode: min
              factor: 0.8
              patience: 100
              min_lr: 0.000005
              threshold: 0.001
          model_args:
            permutation_learner_args:
              gumbel_noise_std: >
                lambda self, training_module, **kwargs: 1
        
=======
        sweep_group:
          sweep: True
          sweep_alias:
          - Vahshi
          - Ahli
          values:
          - lr: [0.01, 0.01]
            scheduler_args:
              - mode: min
                factor: 0.5
                patience: 10
                min_lr: 0.000005
                threshold: 0.0001
              - mode: min
                factor: 0.5
                patience: 10
                min_lr: 0.000005
                threshold: 0.0001
          - lr: [0.005, 0.005]
            scheduler_args:
              - mode: min
                factor: 0.8
                patience: 100
                min_lr: 0.000005
                threshold: 0.01
              - mode: min
                factor: 0.8
                patience: 100
                min_lr: 0.000005
                threshold: 0.01
        model_args:
          permutation_learner_args:
            gumbel_noise_std:
              sweep: True
              sweep_alias:
              - StartFast
              - EndFast
              values:
              - >
                lambda self, training_module, **kwargs: 2 * (1 - training_module.current_epoch / training_module.trainer.max_epochs)**3
              - >
                lambda self, training_module, **kwargs: 2 * (1 - (training_module.current_epoch / training_module.trainer.max_epochs)**3)
>>>>>>> 5d057218
    data:
        sweep: True
        sweep_alias:
        - erdos5
        - full5
        - erdos10
        - erdos25
        values:
        - class_path: lightning_toolbox.DataModule
          init_args:
              batch_size: 32
              dataset: ocd.data.SyntheticOCDDataset
              dataset_args:
                  name: non_parametric_non_linear_gaussian_5_1000_erdos_renyi
                  observation_size: 1000
                  scm_generator: ocd.data.synthetic.GaussianProcessBasedSCMGeberator
                  scm_generator_args:
                      graph_generator: ocd.data.scm.GraphGenerator
                      graph_generator_args: {graph_type: erdos_renyi, n: 5, p: 0.65, seed: 606}
                      noise_mean: 0.0
                      noise_std: 1.0
                      s_gamma_rbf_kernel: 1.0
                      s_mean_function_activation: {function_descriptor: "def func(x):\n    x[x\
                              \ < 100] = numpy.log(1 + numpy.exp(x[x < 100]))\n    return x",
                          function_of_interest: func}
                      s_mean_function_activation_signature: softplus
                      s_mean_function_weights: [0.01, 0.1]
                      s_variance_rbf_kernel: 1.0
                      seed: 711
                      t_mean_function_activation: {function_descriptor: "def func(x):\n    return\
                              \ numpy.sin(x) + x", function_of_interest: func}
                      t_mean_function_activation_signature: sin_plus_x
                      t_mean_function_weights: [0.01, 0.1]
                      t_variance_rbf_kernel: 1.0
                  seed: 196
              val_size: 0.05
        - class_path: lightning_toolbox.DataModule
          init_args:
              batch_size: 32
              dataset: ocd.data.SyntheticOCDDataset
              dataset_args:
                  name: non_parametric_non_linear_gaussian_5_1000_full
                  observation_size: 1000
                  scm_generator: ocd.data.synthetic.GaussianProcessBasedSCMGeberator
                  scm_generator_args:
                      graph_generator: ocd.data.scm.GraphGenerator
                      graph_generator_args: {graph_type: full, n: 5, seed: 69}
                      noise_mean: 0.0
                      noise_std: 1.0
                      s_gamma_rbf_kernel: 1.0
                      s_mean_function_activation: {function_descriptor: "def func(x):\n    x[x\
                              \ < 100] = numpy.log(1 + numpy.exp(x[x < 100]))\n    return x",
                          function_of_interest: func}
                      s_mean_function_activation_signature: softplus
                      s_mean_function_weights: [0.01, 0.1]
                      s_variance_rbf_kernel: 1.0
                      seed: 588
                      t_mean_function_activation: {function_descriptor: "def func(x):\n    return\
                              \ numpy.sin(x) + x", function_of_interest: func}
                      t_mean_function_activation_signature: sin_plus_x
                      t_mean_function_weights: [0.01, 0.1]
                      t_variance_rbf_kernel: 1.0
                  seed: 356
              val_size: 0.05
        - class_path: lightning_toolbox.DataModule
          init_args:
            batch_size: 32
            dataset: ocd.data.SyntheticOCDDataset
            dataset_args:
                name: non_parametric_non_linear_gaussian_10_1000_erdos_renyi
                observation_size: 1000
                scm_generator: ocd.data.synthetic.GaussianProcessBasedSCMGeberator
                scm_generator_args:
                    graph_generator: ocd.data.scm.GraphGenerator
                    graph_generator_args: {graph_type: erdos_renyi, n: 10, p: 0.65, seed: 369}
                    noise_mean: 0.0
                    noise_std: 1.0
                    s_gamma_rbf_kernel: 1.0
                    s_mean_function_activation: {function_descriptor: "def func(x):\n    x[x\
                            \ < 100] = numpy.log(1 + numpy.exp(x[x < 100]))\n    return x",
                        function_of_interest: func}
                    s_mean_function_activation_signature: softplus
                    s_mean_function_weights: [0.01, 0.1]
                    s_variance_rbf_kernel: 1.0
                    seed: 51
                    t_mean_function_activation: {function_descriptor: "def func(x):\n    return\
                            \ numpy.sin(x) + x", function_of_interest: func}
                    t_mean_function_activation_signature: sin_plus_x
                    t_mean_function_weights: [0.01, 0.1]
                    t_variance_rbf_kernel: 1.0
                seed: 270
            val_size: 0.05
        - class_path: lightning_toolbox.DataModule
          init_args:
            batch_size: 32
            dataset: ocd.data.SyntheticOCDDataset
            dataset_args:
                name: non_parametric_non_linear_gaussian_25_1000_erdos_renyi
                observation_size: 1000
                scm_generator: ocd.data.synthetic.GaussianProcessBasedSCMGeberator
                scm_generator_args:
                    graph_generator: ocd.data.scm.GraphGenerator
                    graph_generator_args: {graph_type: erdos_renyi, n: 25, p: 0.65, seed: 25}
                    noise_mean: 0.0
                    noise_std: 1.0
                    s_gamma_rbf_kernel: 1.0
                    s_mean_function_activation: {function_descriptor: "def func(x):\n    x[x\
                            \ < 100] = numpy.log(1 + numpy.exp(x[x < 100]))\n    return x",
                        function_of_interest: func}
                    s_mean_function_activation_signature: softplus
                    s_mean_function_weights: [0.01, 0.1]
                    s_variance_rbf_kernel: 1.0
                    seed: 528
                    t_mean_function_activation: {function_descriptor: "def func(x):\n    return\
                            \ numpy.sin(x) + x", function_of_interest: func}
                    t_mean_function_activation_signature: sin_plus_x
                    t_mean_function_weights: [0.01, 0.1]
                    t_variance_rbf_kernel: 1.0
                seed: 103
            val_size: 0.05<|MERGE_RESOLUTION|>--- conflicted
+++ resolved
@@ -14,9 +14,10 @@
   parameters:
     trainer:
         callbacks:
+        - class_path: ocd.training.callbacks.data_visualizer.DataVisualizer
         - class_path: ocd.training.callbacks.phase_changer.PhaseChangerCallback
           init_args:
-            sweep_group:
+            sweep_group0:
               sweep: True
               sweep_alias:
               - LowPatience
@@ -32,7 +33,7 @@
                 expectation_epoch_limit: 300
                 patience: 40
                 cooldown: 200
-            sweep_group:
+            sweep_group1:
               sweep: True
               sweep_alias:
               - WithReset
@@ -40,7 +41,7 @@
               values:
               - reset_optimizers: True
               - reset_optimizers: False
-            sweep_group:
+            sweep_group2:
               sweep: True
               sweep_alias:
               - MonitorTrain
@@ -53,134 +54,7 @@
         - class_path: ocd.training.callbacks.save_results.SavePermutationResultsCallback
     model:
       init_args:
-<<<<<<< HEAD
-        sweep: True
-        sweep_alias:
-        - VahshiStartFast
-        - VahshiEndFast
-        - AhliStartFast
-        - AhliEndFast
-        - VahshiLinear
-        - AhliLinear
-        - AhliFixed
-        values:
-        - lr: [0.01, 0.01]
-          scheduler_args:
-            - mode: min
-              factor: 0.5
-              patience: 10
-              min_lr: 0.000005
-              threshold: 0.0001
-            - mode: min
-              factor: 0.5
-              patience: 10
-              min_lr: 0.000005
-              threshold: 0.0001
-          model_args:
-            permutation_learner_args:
-              gumbel_noise_std: >
-                lambda self, training_module, **kwargs: 2 * (1 - training_module.current_epoch / training_module.trainer.max_epochs)**3 + 0.25
-        - lr: [0.01, 0.01]
-          scheduler_args:
-            - mode: min
-              factor: 0.5
-              patience: 10
-              min_lr: 0.000005
-              threshold: 0.0001
-            - mode: min
-              factor: 0.5
-              patience: 10
-              min_lr: 0.000005
-              threshold: 0.0001
-          model_args:
-            permutation_learner_args:
-              gumbel_noise_std: >
-                lambda self, training_module, **kwargs: 2 * (1 - (training_module.current_epoch / training_module.trainer.max_epochs)**3) + 0.25
-        - lr: [0.005, 0.005]
-          scheduler_args:
-            - mode: min
-              factor: 0.8
-              patience: 100
-              min_lr: 0.000005
-              threshold: 0.001
-            - mode: min
-              factor: 0.8
-              patience: 100
-              min_lr: 0.000005
-              threshold: 0.001
-          model_args:
-            permutation_learner_args:
-              gumbel_noise_std: >
-                lambda self, training_module, **kwargs: 2 * (1 - training_module.current_epoch / training_module.trainer.max_epochs)**3 + 0.25
-        - lr: [0.005, 0.005]
-          scheduler_args:
-            - mode: min
-              factor: 0.8
-              patience: 100
-              min_lr: 0.000005
-              threshold: 0.001
-            - mode: min
-              factor: 0.8
-              patience: 100
-              min_lr: 0.000005
-              threshold: 0.001
-          model_args:
-            permutation_learner_args:
-              gumbel_noise_std: >
-                lambda self, training_module, **kwargs: 2 * (1 - (training_module.current_epoch / training_module.trainer.max_epochs)**3) + 0.25
-        - lr: [ 0.01, 0.01 ]
-          scheduler_args:
-            - mode: min
-              factor: 0.5
-              patience: 10
-              min_lr: 0.000005
-              threshold: 0.0001
-            - mode: min
-              factor: 0.5
-              patience: 10
-              min_lr: 0.000005
-              threshold: 0.0001
-          model_args:
-            permutation_learner_args:
-              gumbel_noise_std: >
-                lambda self, training_module, **kwargs: 2 * (1 - training_module.current_epoch / training_module.trainer.max_epochs) + 0.25
-
-        - lr: [ 0.005, 0.005 ]
-          scheduler_args:
-            - mode: min
-              factor: 0.8
-              patience: 100
-              min_lr: 0.000005
-              threshold: 0.001
-            - mode: min
-              factor: 0.8
-              patience: 100
-              min_lr: 0.000005
-              threshold: 0.001
-          model_args:
-            permutation_learner_args:
-              gumbel_noise_std: >
-                lambda self, training_module, **kwargs: 2 * (1 - training_module.current_epoch / training_module.trainer.max_epochs) + 0.25
-
-        - lr: [ 0.005, 0.005 ]
-          scheduler_args:
-            - mode: min
-              factor: 0.8
-              patience: 100
-              min_lr: 0.000005
-              threshold: 0.001
-            - mode: min
-              factor: 0.8
-              patience: 100
-              min_lr: 0.000005
-              threshold: 0.001
-          model_args:
-            permutation_learner_args:
-              gumbel_noise_std: >
-                lambda self, training_module, **kwargs: 1
-        
-=======
-        sweep_group:
+        sweep_group0:
           sweep: True
           sweep_alias:
           - Vahshi
@@ -222,7 +96,31 @@
                 lambda self, training_module, **kwargs: 2 * (1 - training_module.current_epoch / training_module.trainer.max_epochs)**3
               - >
                 lambda self, training_module, **kwargs: 2 * (1 - (training_module.current_epoch / training_module.trainer.max_epochs)**3)
->>>>>>> 5d057218
+    sweep_group_seed:
+      sweep: True
+      sweep_alias:
+      - GraphSeed100
+      - GraphSeed200
+      - GraphSeed300
+      values:
+      - data:
+          init_args:
+            dataset_args:
+              scm_generator_args:
+                graph_generator_args:
+                  seed: 100
+      - data:
+          init_args:
+            dataset_args:
+              scm_generator_args:
+                graph_generator_args:
+                  seed: 200
+      - data:
+          init_args:
+            dataset_args:
+              scm_generator_args:
+                graph_generator_args:
+                  seed: 300
     data:
         sweep: True
         sweep_alias:
@@ -258,7 +156,7 @@
                       t_mean_function_weights: [0.01, 0.1]
                       t_variance_rbf_kernel: 1.0
                   seed: 196
-              val_size: 0.05
+              val_size: 0.01
         - class_path: lightning_toolbox.DataModule
           init_args:
               batch_size: 32
@@ -286,7 +184,7 @@
                       t_mean_function_weights: [0.01, 0.1]
                       t_variance_rbf_kernel: 1.0
                   seed: 356
-              val_size: 0.05
+              val_size: 0.01
         - class_path: lightning_toolbox.DataModule
           init_args:
             batch_size: 32
@@ -314,7 +212,7 @@
                     t_mean_function_weights: [0.01, 0.1]
                     t_variance_rbf_kernel: 1.0
                 seed: 270
-            val_size: 0.05
+            val_size: 0.01
         - class_path: lightning_toolbox.DataModule
           init_args:
             batch_size: 32
@@ -342,4 +240,4 @@
                     t_mean_function_weights: [0.01, 0.1]
                     t_variance_rbf_kernel: 1.0
                 seed: 103
-            val_size: 0.05+            val_size: 0.01