--- conflicted
+++ resolved
@@ -1,204 +1,108 @@
 # This is a sweep on different phase changing strategies and how
 # it can affect the training process for larger datasets
 trainer:
-  # callbacks
-  callbacks:
-    - class_path: ocd.training.callbacks.phase_changer.PhaseChangerCallback
+    # callbacks
+    callbacks:
+      - class_path: ocd.training.callbacks.phase_changer.PhaseChangerCallback
+        init_args:
+          starting_phase: maximization
+          # Set to higher value for faster results
+          check_every_n_iterations: 1
+          # The settings regarding epoch limit values
+          maximization_epoch_limit: 120
+          expectation_epoch_limit: 120
+          # The settings regarding the generalization gap
+          patience: 25
+          threshold: 0.0001
+          cooldown: 50
+          reset_optimizers: False
+          reinitialize_weights_on_maximization: False
+          monitor_validation: False
+          monitor_training: True
+      - class_path: ocd.training.callbacks.save_results.SavePermutationResultsCallback
+        init_args:
+          save_path: experiments/sweep/phasechanging-save-path
+          num_samples: 5000
+          log_every_n_epochs: 5
+          save_every_n_epochs: 500
+      - class_path: ocd.training.callbacks.data_visualizer.DataVisualizer
+    accelerator: gpu
+    devices: 1
+    num_nodes: 0
+    max_epochs: 1500 # SWEEP on this
+    log_every_n_steps: 1
+    check_val_every_n_epoch: 1
+    enable_checkpointing: true
+    enable_model_summary: true
+    enable_progress_bar: false
+    logger:
+      class_path: lightning.pytorch.loggers.WandbLogger
       init_args:
-        starting_phase: maximization
-        # Set to higher value for faster results
-<<<<<<< HEAD
-        check_every_n_iterations: 1
-        # The settings regarding epoch limit values
-        maximization_epoch_limit: 120
-        expectation_epoch_limit: 120
-        # The settings regarding the generalization gap
-        patience: 25
-        threshold: 0.0001
-        cooldown: 50
-        reset_optimizers: False
-        reinitialize_weights_on_maximization: False
-        monitor_validation: False
-        monitor_training: True
-    - class_path: ocd.training.callbacks.save_results.SavePermutationResultsCallback
-      init_args:
-        save_path: experiments/sweep/phasechanging-save-path
-        num_samples: 5000
-        log_every_n_epochs: 5
-        save_every_n_epochs: 500
-    - class_path: ocd.training.callbacks.data_visualizer.DataVisualizer
-  accelerator: gpu
-  devices: 1
-  num_nodes: 0
-  max_epochs: 1500 # SWEEP on this
-  log_every_n_steps: 1
-  check_val_every_n_epoch: 1
-  enable_checkpointing: true
-  enable_model_summary: true
-  enable_progress_bar: false
-  logger:
-    class_path: lightning.pytorch.loggers.WandbLogger
-    init_args:
-      project: smart-trainer
+        project: smart-trainer
 
 data:
-  class_path: lightning_toolbox.DataModule
-  init_args:
-    dataset: ocd.data.SyntheticOCDDataset
-    dataset_args:
-      name: parametric_non_linear_gaussian_4_5000_full_sin_plus_x
-      observation_size: 5000
-      scm_generator: ocd.data.synthetic.ParametricSCMGenerator
-      scm_generator_args:
-        graph_generator: ocd.data.scm.GraphGenerator
-        graph_generator_args: { graph_type: full, n: 4, seed: 867 }
-        noise_parameters: { loc: 0.0, scale: 1.0 }
-        noise_type: normal
-        s_function: { function_descriptor: "def func(x):\n    x[x < 100] = numpy.log(1\
-                                                \ + numpy.exp(x[x < 100]))\n    return x", function_of_interest: func }
-        s_function_signature: softplus
-        seed: 573
-        t_function: { function_descriptor: "def func(x):\n    return numpy.sin(x)\
-                                                \ + x", function_of_interest: func }
-        t_function_signature: sin_plus_x
-        weight_s: [ 0.5, 1.5 ]
-        weight_t: [ 0.5, 1.5 ]
-      seed: 828
-    val_size: 0.1
+    class_path: lightning_toolbox.DataModule
+    init_args:
+        batch_size: 32
+        dataset: ocd.data.SyntheticOCDDataset
+        dataset_args:
+            name: parametric_normal_modulated_5_5000_erdos_renyi_sin_plus_x
+            observation_size: 5000
+            scm_generator: ocd.data.synthetic.ParametricSCMGenerator
+            scm_generator_args:
+                graph_generator: ocd.data.scm.GraphGenerator
+            seed: 698
+        val_size: 0.1
 
 model:
-  class_path: ocd.training.module.OCDafTrainingModule
-  init_args:
-    # the model
-    model_cls: ocd.models.ocdaf.OCDAF
-    model_args:
-      # Permutation learner arguments
-      use_permutation: True
-      permutation_learner_cls: ocd.models.permutation.LearnablePermutation
-      permutation_learner_args:
-        gumbel_noise_std: >
-          lambda self, training_module, **kwargs: 2 - (1.9 / (training_module.trainer.max_epochs)) * (training_module.current_epoch)
-        permutation_type: hybrid-sparse-map-simulator
-      # Base distribution arguments
-      base_distribution: torch.distributions.Normal
-      base_distribution_args:
-        loc: 0.0
-        scale: 1.0
-      # The flow model arguments
-      layers: [ 5, 15, 5 ]
-      populate_features: True
-      num_transforms: 1
-      additive: False
-      residual: False
-      bias: true
-      activation: torch.nn.LeakyReLU
-      activation_args:
-        negative_slope: 0.1
-=======
+    class_path: ocd.training.module.OCDafTrainingModule
+    init_args:
+      # the model
+      model_cls: ocd.models.ocdaf.OCDAF
+      model_args:
+        # Permutation learner arguments
+        use_permutation: True
+        permutation_learner_cls: ocd.models.permutation.LearnablePermutation
+        permutation_learner_args:
+          gumbel_noise_std: >
+            lambda self, training_module, **kwargs: 2 - (1.9 / (training_module.trainer.max_epochs)) * (training_module.current_epoch)
+          permutation_type: hybrid-sparse-map-simulator
+        # Base distribution arguments
+        base_distribution: torch.distributions.Normal
+        base_distribution_args:
+          loc: 0.0
+          scale: 1.0
+        # The flow model arguments
+        layers: [5, 15, 5]
+        populate_features: True
+        num_transforms: 1
+        additive: False
+        residual: False
+        bias: true
+        activation: torch.nn.LeakyReLU
+        activation_args:
+          negative_slope: 0.1
 
-        # The settings regarding epoch limit values
-        maximization_epoch_limit: 120
-        expectation_epoch_limit: 120
-        # The settings regarding the generalization gap
-        patience: 25
-        threshold: 0.0001
-        cooldown: 50
-        reset_optimizers: False
-        reinitialize_weights_on_maximization: False
-        monitor_validation: False
-        monitor_training: True
-    - class_path: ocd.training.callbacks.save_results.SavePermutationResultsCallback
-      init_args:
-        save_path: experiments/sweep/phasechanging-save-path
-        num_samples: 5000
-        log_every_n_epochs: 5
-        save_every_n_epochs: 500
-    - class_path: ocd.training.callbacks.data_visualizer.DataVisualizer
-  accelerator: gpu
-  devices: 1
-  num_nodes: 0
-  max_epochs: 1500 # SWEEP on this
-  log_every_n_steps: 1
-  check_val_every_n_epoch: 1
-  enable_checkpointing: true
-  enable_model_summary: true
-  enable_progress_bar: false
-  logger:
-    class_path: lightning.pytorch.loggers.WandbLogger
-    init_args:
-      project: smart-trainer
 
-data:
-  class_path: lightning_toolbox.DataModule
-  init_args:
-    batch_size: 32
-    dataset: ocd.data.SyntheticOCDDataset
-    dataset_args:
-      name: parametric_normal_modulated_5_5000_erdos_renyi_sin_plus_x
-      observation_size: 5000
-      scm_generator: ocd.data.synthetic.ParametricSCMGenerator
-      scm_generator_args:
-        graph_generator: ocd.data.scm.GraphGenerator
-      seed: 698
-    val_size: 0.1
->>>>>>> 872c3320
-
-model:
-  class_path: ocd.training.module.OCDafTrainingModule
-  init_args:
-    # the model
-    model_cls: ocd.models.ocdaf.OCDAF
-    model_args:
-      # Permutation learner arguments
-      use_permutation: True
-      permutation_learner_cls: ocd.models.permutation.LearnablePermutation
-      permutation_learner_args:
-        gumbel_noise_std: >
-          lambda self, training_module, **kwargs: 2 - (1.9 / (training_module.trainer.max_epochs)) * (training_module.current_epoch)
-        permutation_type: hybrid-sparse-map-simulator
-      # Base distribution arguments
-      base_distribution: torch.distributions.Normal
-      base_distribution_args:
-        loc: 0.0
-        scale: 1.0
-      # The flow model arguments
-      layers: [5, 15, 5]
-      populate_features: True
-      num_transforms: 1
-      additive: False
-      residual: False
-      bias: true
-      activation: torch.nn.LeakyReLU
-      activation_args:
-        negative_slope: 0.1
-
-    # the optimizer
-<<<<<<< HEAD
-    optimizer: [ torch.optim.AdamW, torch.optim.AdamW ]
-=======
-    optimizer: [torch.optim.AdamW, torch.optim.AdamW]
->>>>>>> 872c3320
-    optimizer_args:
+      # the optimizer
+      optimizer: [torch.optim.AdamW, torch.optim.AdamW]
+      optimizer_args:
       - weight_decay: 0.01
       - weight_decay: 0.01
-    optimizer_parameters:
-      - model.flow
-      - model.permutation_model
-    optimizer_is_active:
-      - >
-        lambda training_module: training_module.current_phase == 'maximization' if hasattr(training_module, 'current_phase') else True
-      - >
-        lambda training_module: training_module.current_phase == 'expectation' if hasattr(training_module, 'current_phase') else True
-    grad_clip_val: 1.0
-    objective_args:
-      nll:
-        code: >
-          def func(training_module, batch):
-            t = training_module.forward(batch)
-            res = t['log_prob']
-            return -res.mean()
-<<<<<<< HEAD
-        function_of_interest: func
-=======
-        function_of_interest: func
->>>>>>> 872c3320
+      optimizer_parameters:
+        - model.flow
+        - model.permutation_model
+      optimizer_is_active:
+        - > 
+          lambda training_module: training_module.current_phase == 'maximization' if hasattr(training_module, 'current_phase') else True
+        - >
+          lambda training_module: training_module.current_phase == 'expectation' if hasattr(training_module, 'current_phase') else True
+      grad_clip_val: 1.0
+      objective_args:
+        nll:
+          code: >
+            def func(training_module, batch):
+              t = training_module.forward(batch)
+              res = t['log_prob']
+              return -res.mean()
+          function_of_interest: func
